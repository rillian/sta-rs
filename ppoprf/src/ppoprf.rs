//! This module defines the `Client` and `Server` functionality for a
//! puncturable partially oblivious pseudorandom function (PPOPRF).
//!
//! The POPRF that is used is very similar to the design of [Tyagi et
//! al.](https://eprint.iacr.org/2021/864.pdf), but where H_3 is
//! replaced with a puncturable PRF evaluation (over a small input
//! domain). This allows puncturing metadata tags from PPOPRF server
//! secret keys, which in turn gives forward-security guarantees related
//! to the pseudorandomness of evaluations received by clients.
//!
//! This construction is primarily used in the STAR protocol for
//! providing secure randomness to clients.

extern crate rand;

extern crate rand_core;
use rand_core::RngCore;
use rand_core_ristretto::OsRng;

use curve25519_dalek::constants::RISTRETTO_BASEPOINT_POINT;
pub use curve25519_dalek::ristretto::{CompressedRistretto, RistrettoPoint};
use curve25519_dalek::scalar::Scalar;

use serde::{de, ser, Deserialize, Serialize};
use std::convert::TryInto;

use strobe_rng::StrobeRng;
use strobe_rs::{SecParam, Strobe};

use crate::{ggm::GGM, PPRF};

pub const COMPRESSED_POINT_LEN: usize = 32;
pub const DIGEST_LEN: usize = 64;

#[derive(Serialize, Deserialize)]
pub struct ProofDLEQ {
    pub c: Scalar,
    pub s: Scalar,
}
impl ProofDLEQ {
    pub fn new(
        key: &Scalar,
        public_value: &RistrettoPoint,
        p: &RistrettoPoint,
        q: &RistrettoPoint,
    ) -> Self {
        let mut csprng = OsRng;
        let t = Scalar::random(&mut csprng);

        let tg = t * RISTRETTO_BASEPOINT_POINT;
        let tp = t * p;
        let chl = ProofDLEQ::hash(&[&RISTRETTO_BASEPOINT_POINT, public_value, p, q, &tg, &tp]);
        let s = t - (chl * key);
        Self { c: chl, s }
    }

    pub fn verify(
        &self,
        public_value: &RistrettoPoint,
        p: &RistrettoPoint,
        q: &RistrettoPoint,
    ) -> bool {
        let a = (self.s * RISTRETTO_BASEPOINT_POINT) + (self.c * public_value);
        let b = (self.s * p) + (self.c * q);
        let c_prime = ProofDLEQ::hash(&[&RISTRETTO_BASEPOINT_POINT, public_value, p, q, &a, &b]);
        c_prime == self.c
    }

    fn hash(elements: &[&RistrettoPoint]) -> Scalar {
        if elements.len() != 6 {
            panic!("Incorrect number of points sent: {}", elements.len());
        }
        let mut input = Vec::with_capacity(elements.len() * COMPRESSED_POINT_LEN);
        for ele in elements {
            input.extend(ele.compress().to_bytes());
        }
        let mut out = [0u8; 64];
        strobe_hash(&input, "ppoprf_dleq_hash", &mut out);
        Scalar::from_bytes_mod_order_wide(&out)
    }
}

// Server public key structure for PPOPRF, contains all elements of the
// form g^{sk_0},g^{t_i} for metadata tags t_i.
pub type ServerPublicKey = Vec<RistrettoPoint>;

// The wrapper for PPOPRF evaluations (similar to standard OPRFs)
#[derive(Deserialize, Serialize)]
pub struct Evaluation {
<<<<<<< HEAD
    pub output: CompressedRistretto,
    pub proof: Option<ProofDLEQ>,
=======
    #[serde(deserialize_with = "ristretto_deserialize")]
    #[serde(serialize_with = "ristretto_serialize")]
    pub output: CompressedRistretto,
    pub proof: Option<ProofDLEQ>,
}

#[derive(Deserialize, Serialize)]
pub struct Point(
    #[serde(deserialize_with = "ristretto_deserialize")]
    #[serde(serialize_with = "ristretto_serialize")]
    CompressedRistretto,
);

fn ristretto_serialize<S>(o: &CompressedRistretto, s: S) -> Result<S::Ok, S::Error>
where
    S: ser::Serializer,
{
    s.serialize_str(&base64::encode(o.0))
}

fn ristretto_deserialize<'de, D>(d: D) -> Result<CompressedRistretto, D::Error>
where
    D: de::Deserializer<'de>,
{
    let s: &str = de::Deserialize::deserialize(d)?;
    let data = base64::decode(s).map_err(de::Error::custom)?;
    let fixed_data: [u8; 32] = data
        .try_into()
        .map_err(|_| de::Error::custom("Ristretto must be 32 bytes"))?;
    Ok(CompressedRistretto(fixed_data))
>>>>>>> df1b5e36
}

// The `Server` runs the server-side component of the PPOPRF protocol.
#[derive(Clone)]
pub struct Server {
    oprf_key: Scalar,
    public_key: ServerPublicKey,
    mds: Vec<Vec<u8>>,
    pprf: GGM,
}
impl Server {
    pub fn new(mds: &[Vec<u8>]) -> Self {
        let mut csprng = OsRng;
        let oprf_key = Scalar::random(&mut csprng);
        let mut public_key = Vec::with_capacity(mds.len() + 1);
        public_key.push(oprf_key * RISTRETTO_BASEPOINT_POINT);
        let pprf = GGM::setup();
        for md in mds {
            let mut tag = [0u8; 32];
            pprf.eval(md, &mut tag);
            let ts = Scalar::from_bytes_mod_order(tag);
            public_key.push(ts * RISTRETTO_BASEPOINT_POINT);
        }
        Self {
            oprf_key,
            public_key,
            mds: mds.to_vec(),
            pprf,
        }
    }

    pub fn eval(&self, p: &Point, md_idx: usize, verifiable: bool) -> Evaluation {
        let p = p.0;
        let point = p.decompress().unwrap();
        if md_idx >= self.mds.len() {
            panic!("Specified tag index is out of bounds for stored tags, indicated index {} is not in [0..{})", md_idx, self.mds.len());
        }
        let mut tag = [0u8; 32];
        self.pprf.eval(&self.mds[md_idx], &mut tag);
        let ts = Scalar::from_bytes_mod_order(tag);
        let tagged_key = self.oprf_key + ts;
        let exponent = tagged_key.invert();
        let eval_point = exponent * point;
        let mut proof = None;
        if verifiable {
            let public_value = self.public_key[0] + self.public_key[md_idx + 1];
            proof = Some(ProofDLEQ::new(
                &tagged_key,
                &public_value,
                &eval_point,
                &point,
            ));
        }
        Evaluation {
            output: eval_point.compress(),
            proof,
        }
    }

    pub fn puncture(&mut self, md: &[u8]) {
        self.pprf.puncture(md);
    }

    pub fn get_public_key(&self) -> ServerPublicKey {
        self.public_key.clone()
    }

    pub fn get_valid_metadata_tags(&self) -> Vec<Vec<u8>> {
        self.mds.clone()
    }
}

// The `Client` struct is essentially a collection of static functions
// for computing client-side operations in the PPOPRF protocol.
pub struct Client {}
impl Client {
    pub fn blind(input: &[u8]) -> (Point, Scalar) {
        let mut hashed_input = [0u8; 64];
        strobe_hash(input, "ppoprf_derive_client_input", &mut hashed_input);
        let point = RistrettoPoint::from_uniform_bytes(&hashed_input);
        let mut csprng = OsRng;
        let r = Scalar::random(&mut csprng);
        (Point((r * point).compress()), r)
    }

    pub fn verify(
        public_key: &[RistrettoPoint],
        input: &RistrettoPoint,
        eval: &Evaluation,
        md_idx: usize,
    ) -> bool {
        let Evaluation { output, proof } = eval;
        let public_value = public_key[0] + public_key[md_idx + 1];
        proof
            .as_ref()
            .unwrap()
            .verify(&public_value, &output.decompress().unwrap(), input)
    }

    pub fn unblind(p: &CompressedRistretto, r: &Scalar) -> CompressedRistretto {
        let point = p.decompress().unwrap();
        let r_inv = r.invert();
        (r_inv * point).compress()
    }

    pub fn finalize(input: &[u8], md: &[u8], unblinded: &CompressedRistretto, out: &mut [u8]) {
        if out.len() != 32 {
            panic!("Wrong output length!!: {:?}", out.len());
        }
        let point_bytes = unblinded.to_bytes();
        let mut hash_input = Vec::with_capacity(input.len() + md.len() + point_bytes.len());
        hash_input.extend(input);
        hash_input.extend(md);
        hash_input.extend(&point_bytes);
        let mut untruncated = vec![0u8; 64];
        strobe_hash(&hash_input, "ppoprf_finalize", &mut untruncated);
        out.copy_from_slice(&untruncated[..32]);
    }
}

// The `ènd_to_end_evaluation` helper function for performs a full
// protocol evaluation for a given `Server`.
pub fn end_to_end_evaluation(
    server: &Server,
    input: &[u8],
    md_idx: usize,
    verify: bool,
    out: &mut [u8],
) {
    let (blinded_point, r) = Client::blind(input);
    let evaluated = server.eval(&blinded_point, md_idx, verify);
    if verify
        && !Client::verify(
            &server.public_key,
            &blinded_point.0.decompress().unwrap(),
            &evaluated,
            md_idx,
        )
    {
        panic!("Verification failed")
    }
    let unblinded = Client::unblind(&evaluated.output, &r);
    Client::finalize(input, &server.mds[md_idx], &unblinded, out);
}

fn strobe_hash(input: &[u8], label: &str, out: &mut [u8]) {
    if out.len() != DIGEST_LEN {
        panic!(
            "Output buffer length ({}) does not match intended output length ({})",
            out.len(),
            DIGEST_LEN
        );
    }
    let mut t = Strobe::new(label.as_bytes(), SecParam::B128);
    t.key(input, false);
    let mut rng: StrobeRng = t.into();
    rng.fill_bytes(out);
}

#[cfg(test)]
mod tests {
    use super::*;

    fn end_to_end_eval_check_no_proof(
        server: &Server,
        c_input: &[u8],
        md_idx: usize,
    ) -> (CompressedRistretto, CompressedRistretto) {
        let (blinded_point, r) = Client::blind(c_input);
        let evaluated = server.eval(&blinded_point, md_idx, false);
        let unblinded = Client::unblind(&evaluated.output, &r);

        let mut chk_inp = [0u8; 64];
        strobe_hash(c_input, "ppoprf_derive_client_input", &mut chk_inp);
        let p = Point(RistrettoPoint::from_uniform_bytes(&chk_inp).compress());
        let chk_eval = server.eval(&p, md_idx, false);
        (unblinded, chk_eval.output)
    }

    fn end_to_end_eval_check(
        server: &Server,
        c_input: &[u8],
        md_idx: usize,
    ) -> (CompressedRistretto, CompressedRistretto) {
        let (blinded_point, r) = Client::blind(c_input);
        let evaluated = server.eval(&blinded_point, md_idx, true);
        if !Client::verify(
            &server.public_key,
            &blinded_point.0.decompress().unwrap(),
            &evaluated,
            md_idx,
        ) {
            panic!("Failed to verify proof");
        }
        let unblinded = Client::unblind(&evaluated.output, &r);

        let mut chk_inp = [0u8; 64];
        strobe_hash(c_input, "ppoprf_derive_client_input", &mut chk_inp);
        let p = Point(RistrettoPoint::from_uniform_bytes(&chk_inp).compress());
        let chk_eval = server.eval(&p, md_idx, false);
        (unblinded, chk_eval.output)
    }

    fn end_to_end_no_verify(mds: &[Vec<u8>], md_idx: usize) {
        let server = Server::new(mds);
        let input = b"some_test_input";
        let (unblinded, chk_eval) = end_to_end_eval_check_no_proof(&server, input, md_idx);
        assert_eq!(chk_eval, unblinded);
        let mut eval_final = vec![0u8; 32];
        Client::finalize(input, &mds[md_idx], &unblinded, &mut eval_final);
        let mut chk_final = vec![0u8; 32];
        Client::finalize(input, &mds[md_idx], &chk_eval, &mut chk_final);
        assert_eq!(chk_final, eval_final);
    }

    fn end_to_end_verify(mds: &[Vec<u8>], md_idx: usize) {
        let server = Server::new(mds);
        let input = b"some_test_input";
        let (unblinded, chk_eval) = end_to_end_eval_check(&server, input, md_idx);
        assert_eq!(chk_eval, unblinded);
        let mut eval_final = vec![0u8; 32];
        Client::finalize(input, &mds[md_idx], &unblinded, &mut eval_final);
        let mut chk_final = vec![0u8; 32];
        Client::finalize(input, &mds[md_idx], &chk_eval, &mut chk_final);
        assert_eq!(chk_final, eval_final);
    }

    #[test]
    fn end_to_end_no_verify_single_tag() {
        let mds = vec![b"t".to_vec()];
        end_to_end_no_verify(&mds, 0);
    }

    #[test]
    fn end_to_end_verify_single_tag() {
        let mds = vec![b"t".to_vec()];
        end_to_end_verify(&mds, 0);
    }

    #[test]
    #[should_panic]
    fn bad_index() {
        let mds = vec![b"t".to_vec()];
        end_to_end_verify(&mds, 1);
    }

    #[test]
    fn end_to_end_no_verify_multi_tag() {
        let epochs = vec!["a", "e", "i", "o", "u"];
        let mds: Vec<Vec<u8>> = epochs.iter().map(|t| t.as_bytes().to_vec()).collect();
        end_to_end_no_verify(&mds, 0);
        end_to_end_no_verify(&mds, 1);
        end_to_end_no_verify(&mds, 2);
        end_to_end_no_verify(&mds, 3);
        end_to_end_no_verify(&mds, 4);
    }

    #[test]
    fn end_to_end_verify_multi_tag() {
        let epochs = vec!["a", "e", "i", "o", "u"];
        let mds: Vec<Vec<u8>> = epochs.iter().map(|t| t.as_bytes().to_vec()).collect();
        end_to_end_verify(&mds, 0);
        end_to_end_verify(&mds, 1);
        end_to_end_verify(&mds, 2);
        end_to_end_verify(&mds, 3);
        end_to_end_verify(&mds, 4);
    }

    #[test]
    #[should_panic(expected = "NoPrefixFound")]
    fn end_to_end_puncture() {
        let mds = vec![b"a".to_vec(), b"t".to_vec()];
        let mut server = Server::new(&mds);
        let (unblinded, chk_eval) = end_to_end_eval_check_no_proof(&server, b"some_test_input", 1);
        assert_eq!(chk_eval, unblinded);
        server.puncture(b"t");
        let (unblinded1, chk_eval1) = end_to_end_eval_check_no_proof(&server, b"another_input", 0);
        assert_eq!(chk_eval1, unblinded1);
        end_to_end_eval_check_no_proof(&server, b"some_test_input", 1);
    }
}<|MERGE_RESOLUTION|>--- conflicted
+++ resolved
@@ -87,10 +87,6 @@
 // The wrapper for PPOPRF evaluations (similar to standard OPRFs)
 #[derive(Deserialize, Serialize)]
 pub struct Evaluation {
-<<<<<<< HEAD
-    pub output: CompressedRistretto,
-    pub proof: Option<ProofDLEQ>,
-=======
     #[serde(deserialize_with = "ristretto_deserialize")]
     #[serde(serialize_with = "ristretto_serialize")]
     pub output: CompressedRistretto,
@@ -101,7 +97,7 @@
 pub struct Point(
     #[serde(deserialize_with = "ristretto_deserialize")]
     #[serde(serialize_with = "ristretto_serialize")]
-    CompressedRistretto,
+    pub CompressedRistretto,
 );
 
 fn ristretto_serialize<S>(o: &CompressedRistretto, s: S) -> Result<S::Ok, S::Error>
@@ -121,7 +117,6 @@
         .try_into()
         .map_err(|_| de::Error::custom("Ristretto must be 32 bytes"))?;
     Ok(CompressedRistretto(fixed_data))
->>>>>>> df1b5e36
 }
 
 // The `Server` runs the server-side component of the PPOPRF protocol.
